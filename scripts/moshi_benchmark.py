# Copyright (c) Kyutai, all rights reserved.
# This source code is licensed under the license found in the
# LICENSE file in the root directory of this source tree.

import argparse
import msh
import sentencepiece
import torch
import sphn
import numpy as np
import random
import time

from torch.profiler import profile, ProfilerActivity

SAMPLE_RATE = msh.models.moshi.SAMPLE_RATE
DEVICE = "cuda:0"
ENABLE_PROFILING = False

parser = argparse.ArgumentParser()
parser.add_argument("--tokenizer", type=str)
parser.add_argument("--moshi-weights", type=str)
parser.add_argument("--mimi-weights", type=str)
parser.add_argument("--steps", default=100, type=int)
parser.add_argument("--profile", action="store_true")
args = parser.parse_args()


def seed_all(seed):
    torch.manual_seed(seed)
    if torch.cuda.is_available():
        torch.cuda.manual_seed(seed)
        torch.cuda.manual_seed_all(seed)  # for multi-GPU setups
    random.seed(seed)
    np.random.seed(seed)
    torch.backends.cudnn.deterministic = True
    torch.backends.cudnn.benchmark = False


seed_all(42424242)


print("loading mimi")
ec = msh.models.moshi.get_encodec(args.mimi_weights, DEVICE)
print("mimi loaded")
text_tokenizer = sentencepiece.SentencePieceProcessor(args.tokenizer)

print("loading moshi")
lm = msh.models.moshi.get_lm(args.moshi_weights, DEVICE)
lm.to(torch.bfloat16)
print("lm loaded")

lm_gen = msh.models.LMGen(lm)


def cb(step, total):
    print(f"{step:06d} / {total:06d}", end="\r")


def streaming_test(bs):

    main_audio = []
    main_text = []

    def run_step():
        start_time = time.time()
        # Chunk should contain the pcm data from the user, single channel with a sample rate of 24000.
        chunk = torch.zeros((bs, 1, 1920), dtype=torch.float, device=DEVICE)
        codes = ec.encode(chunk)
        assert codes.shape[-1] == 1
        for c in range(codes.shape[-1]):
<<<<<<< HEAD
            be = time.time()
            ev = torch.cuda.Event(enable_timing=True)
            ev.record()
            tokens = lm_gen.step(codes[:, :, c: c + 1])
            if tokens is None:
                print("Skipping")
                return
            evb = torch.cuda.Event(enable_timing=True)
            evb.record()
            dt_step = time.time() - be
            # if all([t < 2048 for t in tokens[1:]]):
            text_tokens = tokens[:, 0, 0]
            audio_tokens = tokens[:, 1:, :]
            # assert tokens.amax() < 2048, tokens
            # assert audio_tokens.max() < 2048, audio_tokens
            main_pcm = ec.decode(audio_tokens)
            # main_pcm is the audio to be played back to the user, here we just append it and store it in
            # a file once the loop is finished.
            main_audio.append(main_pcm[0])
        evb.synchronize()
        dg = ev.elapsed_time(evb)
        torch.cuda.synchronize()
=======
            tokens = lm_gen.step(codes[0, :, c].tolist())
            if tokens is None:
                continue
            text_token = tokens[0]
            if text_token not in (0, 3):
                _text = text_tokenizer.id_to_piece(text_token)
                _text = _text.replace("▁", " ")
                main_text.append(_text)
            if all([t < 2048 for t in tokens[1:]]):
                tokens = torch.tensor(tokens[1:], device=DEVICE).reshape((1, 8, 1))
                main_pcm = ec.decode(tokens, scale=None)
                # main_pcm is the audio to be played back to the user, here we just append it and store it in
                # a file once the loop is finished.
                main_audio.append(main_pcm[0])
>>>>>>> 274b7808
        dt = time.time() - start_time
        print(f"step time: {1000 * dt:.2f}ms, lm step: {1000 * dt_step:.2f}, gpu step {dg:.2f}")
        text_token = text_tokens[0].item()
        if text_token not in (0, 3):
            _text = text_tokenizer.id_to_piece(text_token)
            _text = _text.replace("▁", " ")
            main_text.append(_text)

    for step in range(args.steps):
        run_step()
    print()
    if args.profile:
        with profile(
            activities=[ProfilerActivity.CPU, ProfilerActivity.CUDA], with_stack=True
        ) as prof:
            for step in range(5):
                run_step()
        print()
        prof.export_chrome_trace("trace.json")
    main_audio = torch.cat(main_audio, dim=-1)
    print(main_audio.shape)
    print("generated text:")
    print("".join(main_text))
    sphn.write_wav(
        "gen_main.wav", main_audio[0].cpu().numpy().astype(np.float32), SAMPLE_RATE
    )


print("streaming test")
bs = 1
with torch.no_grad():
    with ec.streaming(bs), lm_gen.streaming(bs):
        streaming_test(bs)<|MERGE_RESOLUTION|>--- conflicted
+++ resolved
@@ -69,7 +69,6 @@
         codes = ec.encode(chunk)
         assert codes.shape[-1] == 1
         for c in range(codes.shape[-1]):
-<<<<<<< HEAD
             be = time.time()
             ev = torch.cuda.Event(enable_timing=True)
             ev.record()
@@ -80,11 +79,8 @@
             evb = torch.cuda.Event(enable_timing=True)
             evb.record()
             dt_step = time.time() - be
-            # if all([t < 2048 for t in tokens[1:]]):
             text_tokens = tokens[:, 0, 0]
             audio_tokens = tokens[:, 1:, :]
-            # assert tokens.amax() < 2048, tokens
-            # assert audio_tokens.max() < 2048, audio_tokens
             main_pcm = ec.decode(audio_tokens)
             # main_pcm is the audio to be played back to the user, here we just append it and store it in
             # a file once the loop is finished.
@@ -92,22 +88,6 @@
         evb.synchronize()
         dg = ev.elapsed_time(evb)
         torch.cuda.synchronize()
-=======
-            tokens = lm_gen.step(codes[0, :, c].tolist())
-            if tokens is None:
-                continue
-            text_token = tokens[0]
-            if text_token not in (0, 3):
-                _text = text_tokenizer.id_to_piece(text_token)
-                _text = _text.replace("▁", " ")
-                main_text.append(_text)
-            if all([t < 2048 for t in tokens[1:]]):
-                tokens = torch.tensor(tokens[1:], device=DEVICE).reshape((1, 8, 1))
-                main_pcm = ec.decode(tokens, scale=None)
-                # main_pcm is the audio to be played back to the user, here we just append it and store it in
-                # a file once the loop is finished.
-                main_audio.append(main_pcm[0])
->>>>>>> 274b7808
         dt = time.time() - start_time
         print(f"step time: {1000 * dt:.2f}ms, lm step: {1000 * dt_step:.2f}, gpu step {dg:.2f}")
         text_token = text_tokens[0].item()
